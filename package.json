--- conflicted
+++ resolved
@@ -12,7 +12,7 @@
   "scripts": {
     "eslint": "eslint src",
     "eslint-fix": "npm run eslint -- --fix",
-    "prepare": "rollup -c",
+    "preparea": "rollup -c",
     "test": "npm run test-only && npm run eslint",
     "test-coverage": "npm run test-only -- --coverage",
     "test-only": "jest",
@@ -49,14 +49,10 @@
     "rollup": "^0.66.6"
   },
   "dependencies": {
-<<<<<<< HEAD
-    "ml-matrix": "^5.0.1",
+    "ml-matrix": "^5.2.0",
     "norm-dist": "^2.0.1"
   },
   "jest": {
     "testURL": "http://localhost"
-=======
-    "ml-matrix": "^5.2.0"
->>>>>>> afbbd905
   }
 }